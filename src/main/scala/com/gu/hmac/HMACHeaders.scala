package com.gu.hmac

import java.net.URI
import java.nio.charset.StandardCharsets
import javax.crypto.Mac
import javax.crypto.spec.SecretKeySpec

import com.typesafe.scalalogging.LazyLogging
import org.apache.commons.codec.binary.Base64
import org.apache.commons.codec.digest.DigestUtils
import org.joda.time.format.DateTimeFormat
import org.joda.time.{DateTime, DateTimeZone}

import scala.util.control.NoStackTrace
import scala.util.{Failure, Success, Try}

sealed trait HMACError extends NoStackTrace
case class HMACInvalidTokenError(message: String) extends HMACError
case class HMACInvalidDateError(message: String) extends HMACError


object HTTP extends Enumeration {
  type Verb = Value
  val GET, POST, PUT, PATCH, HEAD, OPTION, DELETE = Value
}

class HMACToken(val value: String)

object HMACToken {
  private val HmacPattern = "HMAC\\s(.+)".r

  def apply(authorizationHeader: String): HMACToken =
    authorizationHeader match {
      case HmacPattern(token) => new HMACToken(token)
      case token => new HMACToken(token)
    }

  implicit class TokenOps(hmacValue: String) {
    def toHeaderValue: String = s"HMAC $hmacValue"
  }
}

class HMACDate(val value: DateTime)

object HMACDate {
  def apply(dateHeader: String): HMACDate = {
    Try(dateHeader.fromRfc7231String) match {
      case Success(dateTime) => new HMACDate(dateTime)
      case Failure(e) => throw new HMACInvalidDateError("Invalid Date Format: " + e.getMessage)
    }
  }

  def apply(dateTime: DateTime): HMACDate = {
    new HMACDate(dateTime)
  }

  // http://tools.ietf.org/html/rfc7231#section-7.1.1.2
  private val HTTPDateFormat = DateTimeFormat.forPattern("EEE, dd MMM yyyy HH:mm:ss 'GMT'").withZone(DateTimeZone.forID("GMT"))

  implicit class DateTimeOps(dateTime: DateTime) {
    def toRfc7231String: String =
      dateTime.withZone(DateTimeZone.forID("GMT")).toString(HTTPDateFormat)
  }

  implicit class DateStrOps(date: String) {
    def fromRfc7231String: DateTime = HTTPDateFormat.parseDateTime(date)
  }
}

class HMACContentType(val value: String)

object HMACContentType {
  def apply(contentTypeHeader: String): HMACContentType = new HMACContentType(contentTypeHeader.toLowerCase)
}
class HMACAdditionalHeaders(val value: String)

object HMACAdditionalHeaders {
  def apply(additionalHeaders: Seq[(String, String)]): HMACAdditionalHeaders = {
    val canonicalisedHeaders = additionalHeaders.map {
      case (name: String, value: String) => {
        (name.toLowerCase(), value)
      }
    }.groupBy(_._1).map{
      case (name: String, headers: Seq[(String, String)]) => (name, headers.map(_._2).mkString(","))
    }.toSeq.sortWith(_._1 < _._1).map {
      case (name: String, concatenatedValues: String) => {
        s"$name:$concatenatedValues"
      }
    }.mkString("\n")
    new HMACAdditionalHeaders(canonicalisedHeaders)
  }
}

case class HMACHeaderValues(date: String, token: String)

trait HMACHeaders extends LazyLogging {
  import HMACDate.DateTimeOps
  import HMACToken.TokenOps

  def secret: String

  private val Algorithm = "HmacSHA256"
  private val HmacValidDurationInMinutes = 5
  private val MinuteInMilliseconds = 60000
  private val UTF8Charset = StandardCharsets.UTF_8

  def validateHMACHeaders(dateHeader: String, authorizationHeader: String, uri: URI): Boolean = {
<<<<<<< HEAD
    val hmacDate = HMACDate(dateHeader)
    val hmacToken = HMACToken(authorizationHeader)
    isDateValid(hmacDate) && isHMACValid(hmacDate, uri, hmacToken)
=======
    val hmacDate = HMACDate.get(dateHeader)
    val hmacToken = HMACToken.get(authorizationHeader)
    logger.debug(s"Validate HMAC headers: dateHeader = $dateHeader, authorizationHeader = $authorizationHeader")
    val dateValid: Boolean = isDateValid(hmacDate)
    val hmacValid: Boolean = isHMACValid(hmacDate, uri, hmacToken)
    logger.debug(s"isDateValid = $dateValid, isHMACValid = $hmacValid")
    dateValid && hmacValid
>>>>>>> b818b3f1
  }

  def createHMACHeaderValues(uri: URI): HMACHeaderValues = {
    val now = DateTime.now()
    createHMACHeaderValues(uri, now)
  }

  private[hmac] def md5(content: Option[String]): String = {
    content match {
      case Some(c) => {
        logger.debug(s"Creating signature for: $content")
        val digest = DigestUtils.md5(c)
        val base64md5 = new String(Base64.encodeBase64(digest), UTF8Charset)
        logger.debug(s"Base64 encoded MD5 is $base64md5")
        base64md5
      }
      case None => {
        logger.debug("Empty content; returning empty string")
        ""
      }
    }
  }

  private[hmac] def createHMACHeaderValues(uri: URI, now: DateTime): HMACHeaderValues = {
    val hmacValue = sign(now, uri)
    HMACHeaderValues(date = now.toRfc7231String, token = hmacValue.toHeaderValue)
  }

  private[hmac] def isHMACValid(date: HMACDate, uri: URI, hmac: HMACToken): Boolean = {
    sign(date.value, uri) == hmac.value
  }

  private[hmac] def isDateValid(date: HMACDate): Boolean  = {
    val now = DateTime.now(DateTimeZone.forID("GMT"))
    val delta = Math.abs(date.value.getMillis - now.getMillis)
    logger.debug(s"Delta is $delta")
    val allowedOffset = HmacValidDurationInMinutes * MinuteInMilliseconds
    logger.debug(s"Allowed offset is $allowedOffset")
    delta <= allowedOffset
  }

  private[hmac] def sign(date: DateTime, uri: URI): String = {
    val input = List[String](date.toRfc7231String, uri.getPath)
    val toSign = input.mkString("\n")
    logger.debug(s"Creating signature for: $toSign")
    val hmacSignature = calculateHMAC(toSign)
    logger.debug(s"HMAC signature is $hmacSignature")
    hmacSignature
  }

  private[hmac] def calculateHMAC(toEncode: String): String = {
    val signingKey = new SecretKeySpec(secret.getBytes(UTF8Charset), Algorithm)
    val mac = Mac.getInstance(Algorithm)
    mac.init(signingKey)
    val rawHmac = mac.doFinal(toEncode.getBytes(UTF8Charset))
    new String(Base64.encodeBase64(rawHmac), UTF8Charset)
  }

}<|MERGE_RESOLUTION|>--- conflicted
+++ resolved
@@ -105,19 +105,13 @@
   private val UTF8Charset = StandardCharsets.UTF_8
 
   def validateHMACHeaders(dateHeader: String, authorizationHeader: String, uri: URI): Boolean = {
-<<<<<<< HEAD
     val hmacDate = HMACDate(dateHeader)
     val hmacToken = HMACToken(authorizationHeader)
-    isDateValid(hmacDate) && isHMACValid(hmacDate, uri, hmacToken)
-=======
-    val hmacDate = HMACDate.get(dateHeader)
-    val hmacToken = HMACToken.get(authorizationHeader)
     logger.debug(s"Validate HMAC headers: dateHeader = $dateHeader, authorizationHeader = $authorizationHeader")
     val dateValid: Boolean = isDateValid(hmacDate)
     val hmacValid: Boolean = isHMACValid(hmacDate, uri, hmacToken)
     logger.debug(s"isDateValid = $dateValid, isHMACValid = $hmacValid")
     dateValid && hmacValid
->>>>>>> b818b3f1
   }
 
   def createHMACHeaderValues(uri: URI): HMACHeaderValues = {
